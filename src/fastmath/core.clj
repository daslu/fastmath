;; # Namespace scope
;;
;; Collection of math function:
;;
;; * Several constants from Java, C, Processing, etc.
;; * Functions based on FastMath exposed as macros or functions (trigonometry, powers/logarithms/roots, rounding)
;; * Primitive operators (as in primitive-math package)
;; * Additional math functions (signum, constrain, interpolation)
;; * Statistics

(ns fastmath.core
  "Collection of fast math functions and plethora of constants known from other math libraries.

  ### Primitive math operators

  Based on [Primitive Math by Zach Tellman](https://github.com/ztellman/primitive-math) several operators are introduced and replace `clojure.core` functions. All operators are macros and can't be used as functions. List includes:

  Known from Clojure: `*` `+` `-` `/` `>` `<` `>=` `<=` `==` `rem` `quot` `mod` `bit-or` `bit-and` `bit-xor` `bit-not` `bit-shift-left` `bit-shift-right` `unsigned-bit-shift-right` `inc` `dec` `zero?` `neg?` `pos?` `min` `max` `even?` `odd?`

  And additionally:

  * `bool-and` - `and` working on booleans
  * `bool-or` - boolean `or`
  * `bool-xor` - boolean `xor`
  * `bool-not` - boolean `not`
  * `<<` - bit shift left
  * `>>` - signed bit shift right
  * `>>>` - unsigned bit shift right
  * `not==` - not equal

  To turn on primitive math on your namespace call [[use-primitive-operators]].
  To turn off and revert original versions call [[unuse-primitive-operators]]

  ### Fast Math

  Almost all math functions are backed by [FastMath](https://github.com/jeffhain/jafama) library. Most of them are macros. Some of them are wrapped in Clojure functions. Almost all operates on primitive `double` and returns `double` (with an exception [[round]] or [[qround]] which returns `long`).

  ### Other functions

  Additionally namespace contains functions which are common in frameworks like OpenFrameworks and Processing.

  * For random/noise functions check [[fastmath.random]] namespace.
  * [[fastmath.vector]] contains vector (2,3,4 dim. + double array + clojure vector) protocol and implementations.
  * [[fastmath.complex]] contains complex number operations."
  {:metadoc/categories {:trig "Trigonometry"
                        :pow "Powers / logarithms"
                        :conv "Conversions"
                        :err "Error"
                        :dist "Distance"
                        :round "Rounding"
                        :sign "Sign"
                        :bitwise "Bitwise"
                        :mod "Mod"
                        :compare "Comparison"
                        :prim "Primitive"
                        :special "Special functions"
                        :bool "Boolean"}}
  (:refer-clojure
   :exclude [* + - / > < >= <= == rem quot mod bit-or bit-and bit-xor bit-not bit-shift-left bit-shift-right unsigned-bit-shift-right inc dec zero? neg? pos? min max even? odd?])
  (:import [net.jafama FastMath]
           [fastmath.java PrimitiveMath]
           [clojure.lang Numbers]
           [org.apache.commons.math3.util Precision]
           [org.apache.commons.math3.special Erf Gamma Beta BesselJ]))

(set! *warn-on-reflection* true)
(set! *unchecked-math* :warn-on-boxed)

;; ## Macros

(defmacro ^:private javaclass-proxy
  "Wrapps operation into macro"
  ([class arity alt-name name]
   (let [cf (str class "/" name)
         f (symbol cf)
         x (symbol "x")
         y (symbol "y")
         z (symbol "z")
         doc (or (:doc (meta alt-name)) (str cf " function wrapped in macro."))
         arity-1 `([~x] (list '~f ~x))
         arity-2 `([~x ~y] (list '~f ~x ~y))
         arity-3 `([~x ~y ~z] (list '~f ~x ~y ~z))]
     (condp = arity
       :two `(defmacro ~alt-name ~doc ~arity-2)
       :onetwo `(defmacro ~alt-name ~doc ~arity-1 ~arity-2)
       :three `(defmacro ~alt-name ~doc ~arity-3)
       `(defmacro ~alt-name ~doc ~arity-1))))
  ([class arity name]
   `(javaclass-proxy ~class ~arity ~name ~name)))

(defmacro ^:private fastmath-proxy [& rest] `(javaclass-proxy "net.jafama.FastMath" ~@rest))
(defmacro ^:private primitivemath-proxy [& rest] `(javaclass-proxy "fastmath.java.PrimitiveMath" ~@rest))
(defmacro ^:private erf-proxy [& rest] `(javaclass-proxy "org.apache.commons.math3.special.Erf" ~@rest))
(defmacro ^:private gamma-proxy [& rest] `(javaclass-proxy "org.apache.commons.math3.special.Gamma" ~@rest))
(defmacro ^:private beta-proxy [& rest] `(javaclass-proxy "org.apache.commons.math3.special.Beta" ~@rest))
(defmacro ^:private besselj-proxy [& rest] `(javaclass-proxy "org.apache.commons.math3.special.BesselJ" ~@rest))

(defmacro ^:private variadic-proxy
  "Creates left-associative variadic forms for any operator.
  https://github.com/ztellman/primitive-math/blob/master/src/primitive_math.clj#L10"
  ([name]
   `(variadic-proxy ~name ~name))
  ([name fn]
   `(variadic-proxy ~name ~fn identity))
  ([name fn single-arg-form]
   (let [x (symbol "x")
         y (symbol "y")
         rest (symbol "rest")
         fname (symbol (str "fastmath.java.PrimitiveMath/" fn))
         doc (or (:doc (meta name)) (str "A primitive math version of `" name "`"))]
     `(defmacro ~name
        ~doc
        ([~x]
         ~((eval single-arg-form) x))
        ([~x ~y]
         (list '~fname ~x ~y))
        ([~x ~y ~'& ~rest]
         (list* '~name (list '~name ~x ~y) ~rest))))))

(defmacro ^:private variadic-predicate-proxy
  "Turns variadic predicates into multiple pair-wise comparisons.
  https://github.com/ztellman/primitive-math/blob/master/src/primitive_math.clj#L27"
  ([name]
   `(variadic-predicate-proxy ~name ~name))
  ([name fn]
   `(variadic-predicate-proxy ~name ~fn (constantly true)))
  ([name fn single-arg-form]
   (let [x (symbol "x")
         y (symbol "y")
         rest (symbol "rest")
         fname (symbol (str "fastmath.java.PrimitiveMath/" fn))
         doc (or (:doc (meta name)) (str "A primitive math version of `" name "`"))]
     `(defmacro ~name
        ~doc
        ([~x]
         ~((eval single-arg-form) x))
        ([~x ~y]
         (list '~fname ~x ~y))
        ([~x ~y ~'& ~rest]
         (list 'fastmath.java.PrimitiveMath/and (list '~name ~x ~y) (list* '~name ~y ~rest)))))))

;; ## Basic operations

(variadic-proxy ^{:metadoc/categories #{:primitive}} + add)
(variadic-proxy ^{:metadoc/categories #{:primitive}} - subtract (fn [x] `(list 'fastmath.java.PrimitiveMath/negate ~x)))
(variadic-proxy ^{:metadoc/categories #{:primitive}} * multiply)
(variadic-proxy ^{:metadoc/categories #{:primitive}} / divide (fn [x] `(list 'fastmath.java.PrimitiveMath/reciprocal ~x)))
(primitivemath-proxy :one ^{:metadoc/categories #{:primitive}} inc)
(primitivemath-proxy :one ^{:metadoc/categories #{:primitive}} dec)
(primitivemath-proxy :two ^{:metadoc/categories #{:mod}} rem remainder)
(primitivemath-proxy :two ^{:metadoc/categories #{:mod}} quot quotient)
(primitivemath-proxy :two ^{:metadoc/categories #{:mod}} mod modulus)
(variadic-proxy ^{:metadoc/categories #{:bitwise}} bit-and bitAnd)
(variadic-proxy ^{:metadoc/categories #{:bitwise}} bit-or bitOr)
(variadic-proxy ^{:metadoc/categories #{:bitwise}} bit-xor bitXor)
(primitivemath-proxy :one ^{:metadoc/categories #{:bitwise}} bit-not bitNot)
(variadic-proxy ^{:metadoc/categories #{:bool}} bool-and and)
(variadic-proxy ^{:metadoc/categories #{:bool}} bool-or or)
(variadic-proxy ^{:metadoc/categories #{:bool}} bool-xor xor)
(primitivemath-proxy :one ^{:metadoc/categories #{:bool}} bool-not not)
(variadic-proxy ^{:metadoc/categories #{:stat}} min)
(variadic-proxy ^{:metadoc/categories #{:stat}} max)
(primitivemath-proxy :one ^{:metadoc/categories #{:compare}} zero? isZero)
(primitivemath-proxy :one ^{:metadoc/categories #{:compare}} neg? isNeg)
(primitivemath-proxy :one ^{:metadoc/categories #{:compare}} pos? isPos)
(primitivemath-proxy :one ^{:metadoc/categories #{:compare}} even? isEven)
(primitivemath-proxy :one ^{:metadoc/categories #{:compare}} odd? isOdd)
(primitivemath-proxy :two ^{:metadoc/categories #{:bitwise}} << shiftLeft)
(primitivemath-proxy :two ^{:metadoc/categories #{:bitwise}} >> shiftRight)
(primitivemath-proxy :two ^{:metadoc/categories #{:bitwise}} >>> unsignedShiftRight)
(primitivemath-proxy :two ^{:metadoc/categories #{:bitwise}} bit-shift-left shiftLeft)
(primitivemath-proxy :two ^{:metadoc/categories #{:bitwise}} bit-shift-right shiftRight)
(primitivemath-proxy :two ^{:metadoc/categories #{:bitwise}} unsigned-bit-shift-right unsignedShiftRight)

(variadic-predicate-proxy ^{:metadoc/categories #{:compare}} < lt)
(variadic-predicate-proxy ^{:metadoc/categories #{:compare}} > gt)
(variadic-predicate-proxy ^{:metadoc/categories #{:compare}} <= lte)
(variadic-predicate-proxy ^{:metadoc/categories #{:compare}} >= gte)
(variadic-predicate-proxy ^{:doc "Equality. See also [[eq]] for function version." :metadoc/categories #{:compare}} == eq)
(variadic-predicate-proxy ^{:metadoc/categories #{:compare}} not== neq)

;; Primitive math eq
(defn eq 
  "Primitive math equality function for doubles. See [[==]]."
  {:metadoc/categories #{:compare}}
  ([^double a] true)
  ([^double a ^double b]
   (== a b))
  ([^double a ^double b ^double c]
   (bool-and (== a b) (== b c)))
  ([^double a ^double b ^double c ^double d]
   (bool-and (== a b) (== b c) (== c d))))

;; Processing math constants
(def ^:const ^double ^{:doc "Value of \\\\(\\pi\\\\)"} PI Math/PI)
(def ^:const ^double ^{:doc "Value of \\\\(\\frac{\\pi}{2}\\\\)"} HALF_PI (/ PI 2.0))
(def ^:const ^double ^{:doc "Value of \\\\(\\frac{\\pi}{3}\\\\)"} THIRD_PI (/ PI 3.0))
(def ^:const ^double ^{:doc "Value of \\\\(\\frac{\\pi}{4}\\\\)"} QUARTER_PI (/ PI 4.0))
(def ^:const ^double ^{:doc "Value of \\\\(2 {\\pi}\\\\)"} TWO_PI (+ PI PI))
(def ^:const ^double ^{:doc "Alias for [[TWO_PI]]"} TAU TWO_PI)
(def ^:const ^double ^{:doc "Value of \\\\(e\\\\)"} E Math/E)

(def ^:const ^double ^{:doc "Value of \\\\(\\-pi\\\\)"} -PI (- Math/PI))
(def ^:const ^double ^{:doc "Value of \\\\(-\\frac{\\pi}{2}\\\\)"} -HALF_PI (/ -PI 2.0))
(def ^:const ^double ^{:doc "Value of \\\\(-\\frac{\\pi}{3}\\\\)"} -THIRD_PI (/ -PI 3.0))
(def ^:const ^double ^{:doc "Value of \\\\(-\\frac{\\pi}{4}\\\\)"} -QUARTER_PI (/ -PI 4.0))
(def ^:const ^double ^{:doc "Value of \\\\(-2 {\\pi}\\\\)"} -TWO_PI (+ -PI -PI))
(def ^:const ^double ^{:doc "Alias for [[TWO_PI-]]"} -TAU -TWO_PI)
(def ^:const ^double ^{:doc "Value of \\\\(e\\\\)"} -E (- Math/E))

(def ^:const ^double ^{:doc "Very small number \\\\(\\varepsilon\\\\)"} EPSILON 1.0e-10)

(def ^:const ^double ^{:doc "Euler-Mascheroni constant"} GAMMA Gamma/GAMMA)
<<<<<<< HEAD
(def ^:const ^double ^{:doc "Lanchos approximation `g` constant"} LANCHOS_G Gamma/LANCZOS_G)
=======
(def ^:const ^double ^{:doc "Lanchos approximation `g` constant"} LANCZOS_G Gamma/LANCZOS_G)

>>>>>>> 5056fd93

(def ^:const ^double ^{:doc "Smallest machine number. Value is calculated during evaluation and may differ on different processors."}
  MACHINE-EPSILON (* 0.5 (double (loop [d (double 1.0)]
                                   (if (not== 1.0 (+ 1.0 (* d 0.5)))
                                     (recur (* d 0.5))
                                     d)))))
(def ^:const ^double ^{:doc "Value of \\\\(\\frac{1}{3}\\\\)"} THIRD (/ 3.0))
(def ^:const ^double ^{:doc "Value of \\\\(\\frac{2}{3}\\\\)"} TWO_THIRD (/ 2.0 3.0))
(def ^:const ^double ^{:doc "Value of \\\\(\\frac{1}{6}\\\\)"} SIXTH (/ 6.0))

;; Trigonometry
(fastmath-proxy :one ^{:metadoc/categories #{:trig}} sin)
(fastmath-proxy :one ^{:metadoc/categories #{:trig}} cos)
(fastmath-proxy :one ^{:metadoc/categories #{:trig}} tan)
(fastmath-proxy :one ^{:metadoc/categories #{:trig}} asin)
(fastmath-proxy :one ^{:metadoc/categories #{:trig}} acos)
(fastmath-proxy :one ^{:metadoc/categories #{:trig}} atan)
(fastmath-proxy :one ^{:metadoc/categories #{:trig}} sinh)
(fastmath-proxy :one ^{:metadoc/categories #{:trig}} cosh)
(fastmath-proxy :one ^{:metadoc/categories #{:trig}} tanh)
(fastmath-proxy :one ^{:metadoc/categories #{:trig}} asinh)
(fastmath-proxy :one ^{:metadoc/categories #{:trig}} acosh)
(fastmath-proxy :one ^{:metadoc/categories #{:trig}} atanh)

(fastmath-proxy :one ^{:doc "Fast and less accurate [[sin]]." :metadoc/categories #{:trig}} qsin sinQuick)
(fastmath-proxy :one ^{:doc "Fast and less accurate [[cos]]." :metadoc/categories #{:trig}} qcos cosQuick)

;; Additional trigonometry functions
(defn ^{:doc "Cotangent" :metadoc/categories #{:trig}} cot ^double [^double v] (FastMath/tan (- HALF_PI v)))
(defn ^{:doc "Secant" :metadoc/categories #{:trig}} sec ^double [^double v] (/ (FastMath/cos v)))
(defn ^{:doc "Cosecant" :metadoc/categories #{:trig}} csc ^double [^double v] (/ (FastMath/sin v)))

;; Additional cyclometric functions
(defn ^{:doc "Arccotangent" :metadoc/categories #{:trig}} acot ^double [^double v] (- HALF_PI (FastMath/atan v)))
(defn ^{:doc "Arcsecant" :metadoc/categories #{:trig}} asec ^double [^double v] (FastMath/acos (/ 1.0 v)))
(defn ^{:doc "Arccosecant" :metadoc/categories #{:trig}} acsc ^double [^double v] (FastMath/asin (/ 1.0 v)))
(fastmath-proxy :two ^{:metadoc/categories #{:trig}} atan2)

;; Additional hyperbolic functions
(defn ^{:doc "Hyperbolic cotangent" :metadoc/categories #{:trig}} coth ^double [^double v] (/ (FastMath/tanh v)))
(defn ^{:doc "Hyperbolic secant" :metadoc/categories #{:trig}} sech ^double [^double v] (/ (FastMath/cosh v)))
(defn ^{:doc "Hyperbolic cosecant" :metadoc/categories #{:trig}} csch ^double [^double v] (/ (FastMath/sinh v)))

;; Additional inverse hyperbolic functions
(defn ^{:doc "Area hyperbolic cotangent" :metadoc/categories #{:trig}} acoth ^double [^double v] (FastMath/atanh (/ v)))
(defn ^{:doc "Area hyperbolic secant" :metadoc/categories #{:trig}} asech ^double [^double v] (FastMath/acosh (/ v)))
(defn ^{:doc "Area hyperbolic cosecant" :metadoc/categories #{:trig}} acsch ^double [^double v] (FastMath/asinh (/ v)))

;; exp and log
(fastmath-proxy :one ^{:metadoc/categories #{:pow}} exp)
(fastmath-proxy :one ^{:metadoc/categories #{:pow}} log)
(fastmath-proxy :one ^{:doc "\\\\(\\ln_{10}{x}\\\\)" :metadoc/categories #{:pow}} log10)
;; Alias for natural logarithm
(fastmath-proxy :one ^{:metadoc/categories #{:pow}} ln log)

(fastmath-proxy :one ^{:metadoc/categories #{:pow}} log1p)

;; Roots (square and cubic)
(fastmath-proxy :one ^{:doc "\\\\(\\sqrt{x}\\\\)" :metadoc/categories #{:pow}} sqrt)
(fastmath-proxy :one ^{:doc "\\\\(\\sqrt[3]{x}\\\\)" :metadoc/categories #{:pow}} cbrt)

;; Quick version of exponential \\(e^x\\)
(fastmath-proxy :one ^{:doc "Quick and less accurate version of [[exp]]." :metadoc/categories #{:pow}} qexp expQuick)

;; Radians to degrees (and opposite) conversions
(def ^:const ^double ^{:doc "\\\\(\\frac{180}{\\pi}\\\\)"} rad-in-deg (/ 180.0 PI))
(def ^:const ^double ^{:doc "\\\\(\\frac{\\pi}{180}\\\\)"} deg-in-rad (/ PI 180.0))
(defn ^{:doc "Convert degrees into radians."
        :metadoc/categories #{:conv}}
  radians ^double [^double deg] (* deg-in-rad deg))
(defn ^{:doc "Convert radians into degrees."
        :metadoc/categories #{:conv}}
  degrees ^double [^double rad] (* rad-in-deg rad))

;; Erf
(erf-proxy :onetwo ^{:doc "Error function. For two arguments return difference between `(erf x)` and `(erf y)`." :metadoc/categories #{:err}} erf)
(erf-proxy :one ^{:doc "Complementary error function." :metadoc/categories #{:err}} erfc)
(erf-proxy :one ^{:doc "Inverse [[erf]]." :metadoc/categories #{:err}} inv-erf erfInv)
(erf-proxy :one ^{:doc "Inverse [[erfc]]." :metadoc/categories #{:err}} inv-erfc erfcInv)

;; Gamma

(gamma-proxy :one ^{:doc "Gamma function \\\\(\\Gamma(x)\\\\)" :metadoc/categories #{:special}} gamma gamma)
(gamma-proxy :one ^{:doc "Gamma function \\\\(\\ln\\Gamma(x)\\\\)" :metadoc/categories #{:special}} log-gamma logGamma)
(gamma-proxy :one ^{:doc "Gamma function \\\\(\\ln\\Gamma(1+x)\\\\)" :metadoc/categories #{:special}} log-gamma-1p logGamma1p)
(gamma-proxy :one ^{:doc "Logarithmic derivative of \\\\(\\Gamma\\\\)." :metadoc/categories #{:special}} digamma)
(gamma-proxy :one ^{:doc "Derivative of [[digamma]]." :metadoc/categories #{:special}} trigamma)
(gamma-proxy :one ^{:doc "\\\\(\\frac{1}{\\Gamma(1+x)}\\\\)." :metadoc/categories #{:special}} inv-gamma-1pm1 invGamma1pm1)
(gamma-proxy :two ^{:doc "Regularized `gamma` P" :metadoc/categories #{:special}} regularized-gamma-p regularizedGammaP)
(gamma-proxy :two ^{:doc "Regularized `gamma` Q" :metadoc/categories #{:special}} regularized-gamma-q regularizedGammaQ)

;; Beta

(beta-proxy :two ^{:doc "Logarithm of Beta function." :metadoc/categories #{:special}} log-beta logBeta)
(beta-proxy :three ^{:doc "Regularized `Beta`." :metadoc/categories #{:special}} regularized-beta regularizedBeta)

;; BesselJ
(besselj-proxy :two ^{:doc "Bessel J function value for given order and argument." :metadoc/categories #{:special}} bessel-j value)

;; Sinc
(defn sinc
  "Sinc function."
  {:metadoc/categories #{:trig}}
  ^double [^double v]
  (let [x (* PI (FastMath/abs v))]
    (if (< x 1.0e-5) 1.0
        (/ (FastMath/sin x) x))))

;;
(defn sigmoid
  "Sigmoid function"
  {:metadoc/categories #{:pow}}
  ^double [^double x]
  (/ (inc (exp (- x)))))

(def ^:const ^double ^{:doc "\\\\(\\ln{2}\\\\)"} LN2 (log 2.0))
(def ^:const ^double ^{:doc "\\\\(\\frac{1}{\\ln{2}}\\\\)"} INV_LN2 (/ LN2))
(def ^:const ^double ^{:doc "\\\\(\\frac{\\ln{2}}{2}\\\\)"} LN2_2 (* 0.5 LN2))
(def ^:const ^double ^{:doc "\\\\(\\ln{10}\\\\)"} LN10 (log 10.0))
(def ^:const ^double ^{:doc "\\\\(\\frac{1}{\\ln{0.5}}\\\\)"} INV_LOG_HALF (/ (log 0.5)))

(defn log2
  "Logarithm with base 2.

  \\\\(\\ln_2{x}\\\\)"
  {:metadoc/categories #{:pow}}
  ^double [^double x]
  (* (FastMath/log x) INV_LN2))

;; \\(\log_b x\\)
(defn logb
  "Logarithm with base `b`.

  \\\\(\\ln_b{x}\\\\)"
  {:metadoc/categories #{:pow}}
  ^double [^double b ^double x]
  (/ (FastMath/log x) (FastMath/log b)))

;; Quick logarithm
(fastmath-proxy :one ^{:doc "Fast and less accurate version of [[log]]." :metadoc/categories #{:pow}} qlog logQuick)

;; \\(\log_2 e\\)
(def ^:const ^double ^{:doc "\\\\(\\log_{2}{e}\\\\)"} LOG2E (log2 E))

;; \\(\log_{10} e\\)
(def ^:const ^double ^{:doc "\\\\(\\log_{10}{e}\\\\)"} LOG10E (log10 E))

;; Powers (normal, quick)
(fastmath-proxy :two ^{:metadoc/categories #{:pow}} pow)
(fastmath-proxy :two ^{:doc "Fast and less accurate version of [[pow]]." :metadoc/categories #{:pow}} qpow powQuick)

;; Fast version of power, second parameter should be integer
(fastmath-proxy :two ^{:doc "Fast version of pow where exponent is integer." :metadoc/categories #{:pow}} fpow powFast)

;; Square and cubic
(defn sq "Same as [[pow2]]. \\\\(x^2\\\\)" {:metadoc/categories #{:pow}} ^double [^double x] (* x x))
(defn pow2 "Same as [[sq]]. \\\\(x^2\\\\)" {:metadoc/categories #{:pow}} ^double [^double x] (* x x))
(defn pow3 "\\\\(x^3\\\\)" {:metadoc/categories #{:pow}} ^double [^double x] (* x (* x x)))

(defn safe-sqrt
  "Safe sqrt, for value <= 0 result is 0.

  \\\\(
  \\left\\\\{
  \\begin{array}{lr}
  0 & : x \\leq 0\\\\\\\\
  \\sqrt{x} & : x > 0
  \\end{array}
  \\\\right.
  \\\\)"
  {:metadoc/categories #{:pow}}
  ^double [^double value]
  (if (neg? value) 0.0 (sqrt value)))

;; Approximated sqrt via binary operations (error 1.0E-2)
(fastmath-proxy :one ^{:doc "Approximated [[sqrt]] using binary operations with error `1.0E-2`." :metadoc/categories #{:pow}} qsqrt sqrtQuick)
(fastmath-proxy :one ^{:doc "Inversed version of [[qsqrt]]. Quick and less accurate." :metadoc/categories #{:pow}} rqsqrt invSqrtQuick)

(defn hypot
  "Hypot.
  See also [[hypot-sqrt]]."
  {:metadoc/categories #{:dist}}
  (^double [^double x ^double y]
   (FastMath/hypot x y))
  (^double [^double x ^double y ^double z]
   (FastMath/hypot x y z)))

(defn hypot-sqrt
  "Hypot, sqrt version: \\\\(\\sqrt{x^2+y^2}\\\\) or \\\\(\\sqrt{x^2+y^2+z^2}\\\\).
  Should be faster than [[hypot]]."
  {:metadoc/categories #{:dist}}
  (^double [^double x ^double y]
   (sqrt (+ (* x x) (* y y))))
  (^double [^double x ^double y ^double z]
   (sqrt (+ (* x x) (* y y) (* z z)))))

;; distance
(defn dist
  "Euclidean distance between points `(x1,y1)` and `(x2,y2)`. See [[fastmath.vector]] namespace to see other metrics which work on vectors."
  {:metadoc/categories #{:dist}}
  ^double [^double x1 ^double y1 ^double x2 ^double y2]
  (sqrt (+ (sq (- x2 x1)) (sq (- y2 y1)))))

(defn qdist
  "Quick version of Euclidean distance between points. [[qsqrt]] is used instead of [[sqrt]]."
  {:metadoc/categories #{:dist}}
  ^double [^double x1 ^double y1 ^double x2 ^double y2]
  (qsqrt (+ (sq (- x2 x1)) (sq (- y2 y1)))))

;; Rounding functions
(defn floor "\\\\(\\lfloor x \\rfloor\\\\). See: [[qfloor]]." {:metadoc/categories #{:round}} ^double [^double x] (FastMath/floor x))
(defn ceil "\\\\(\\lceil x \\rceil\\\\). See: [[qceil]]." {:metadoc/categories #{:round}} ^double [^double x] (FastMath/ceil x))
(defn ^{:doc "Round to `long`. See: [[rint]], [[qround]]."
        :metadoc/categories #{:round}} round ^long [^double x] (FastMath/round x))
(defn ^{:doc "Round to `double`. See [[round]], [[qround]]."
        :metadoc/categories #{:round}} rint ^double [^double x] (FastMath/rint x))

(primitivemath-proxy :one ^{:doc "Fast version of [[floor]]. Returns `long`. See: [[floor]]." :metadoc/categories #{:round}} qfloor fastFloor)
(primitivemath-proxy :one ^{:doc "Fast version of [[ceil]]. Returns `long`. See: [[ceil]]." :metadoc/categories #{:round}} qceil fastCeil)
(primitivemath-proxy :one ^{:doc "Fast version of [[round]]. Returns `long`. See: [[rint]], [[round]]." :metadoc/categories #{:round}} qround fastRound)

(fastmath-proxy :two ^{:doc "From `FastMath` doc: returns dividend - divisor * n,
where n is the mathematical integer closest to dividend/divisor. Returned value in `[-|divisor|/2,|divisor|/2]`"
                       :metadoc/categories #{:mod}} remainder)

(defn abs "\\\\(|x|\\\\) - `double` version. See [[iabs]]." {:metadoc/categories #{:round}} ^double [^double x] (FastMath/abs x))
(defn iabs "\\\\(|x|\\\\) - `long` version. See [[abs]]." {:metadoc/categories #{:round}} ^long [^long x] (if (neg? x) (- x) x))

(defn trunc
  "Truncate fractional part, keep sign. Returns `double`."
  {:metadoc/categories #{:round}}
  ^double [^double v] (if (neg? v) (ceil v) (floor v)))

(defn itrunc
  "Truncate fractional part, keep sign. Returns `long`."
  {:metadoc/categories #{:round}}
  ^long [^double v] (if (neg? v) (qceil v) (qfloor v)))

;; return approximate value
(defn approx
  "Round `v` to specified (default: 2) decimal places. Be aware of `double` number accuracy."
  {:metadoc/categories #{:round}}
  (^double [^double v] (Precision/round v (int 2)))
  (^double [^double v ^long digits] (Precision/round v (int digits))))

(defn approx-eq
  "Checks equality approximately. See [[approx]]."
  {:metadoc/categories #{:round}}
  ([^double a ^double b] (== (approx a) (approx b)))
  ([^double a ^double b ^long digits] (== (approx a digits)
                                          (approx b digits))))

(defn frac
  "Fractional part, always returns values from 0.0 to 1.0 (exclusive). See [[sfrac]] for signed version."
  {:metadoc/categories #{:round}}
  ^double [^double v] (abs (- v (unchecked-long v))))

(defn sfrac
  "Fractional part, always returns values from -1.0 to 1.0 (exclusive). See [[frac]] for unsigned version."
  {:metadoc/categories #{:round}}
  ^double [^double v] (- v (trunc v)))

;; Find power of 2 exponent for double number where  
;; \\(2^(n-1)\leq x\leq 2^n\\)  
;; where n-1 is result of `low-2-exp` and n is result of `high-2-exp`
;; `(low-2-exp TWO_PI) => 2` \\(2^2\eq 4\leq 6.28\\)  
;; `(high-2-exp TWO_PI) => 3` \\(6.28\leq 2^3\eq 8\\)
(defn low-2-exp
  "Find greatest exponent (power of 2) which is lower or equal `x`. See [[high-2-exp]]."
  {:metadoc/categories #{:pow}}
  ^long [^double x] (-> x log2 floor unchecked-long))

(defn high-2-exp
  "Find lowest exponent (power of 2) which is greater or equal `x`. See [[low-2-exp]]."
  {:metadoc/categories #{:pow}}
  ^long [^double v] (-> v log2 ceil unchecked-long))

(defn low-exp
  "Find greatest exponent for base `b` which is lower or equal `x`. See also [[high-exp]]."
  {:metadoc/categories #{:pow}}
  ^long [^double b ^double x] (->> x (logb b) floor unchecked-long))

(defn high-exp
  "Find lowest exponent for base `b` which is higher or equal`x`. See also [[low-exp]]."
  {:metadoc/categories #{:pow}}
  ^long [^double b ^double x] (->> x (logb b) ceil unchecked-long))

(defn round-up-pow2
  "Round long to the next power of 2"
  {:metadoc/categories #{:round}}
  ^long [^long v]
  (as-> (dec v) v
    (bit-or v (>> v 1))
    (bit-or v (>> v 2))
    (bit-or v (>> v 4))
    (bit-or v (>> v 8))
    (bit-or v (>> v 16))
    (bit-or v (>> v 32))
    (inc v)))

(defn next-double
  "Next double value. Optional value `delta` sets step amount."
  (^double [^double v]
   (let [ui (Double/doubleToRawLongBits (if (zero? v) 0.0 v))]
     (Double/longBitsToDouble (if (neg? v) (dec ui) (inc ui)))))
  (^double [^double v ^long delta]
   (let [ui (Double/doubleToRawLongBits (if (zero? v) 0.0 v))]
     (Double/longBitsToDouble (if (neg? v) (- ui delta) (+ ui delta))))))

(defn prev-double
  "Previous double value. Optional value `delta` sets step amount."
  (^double [^double v]
   (let [ui (Double/doubleToRawLongBits (if (zero? v) 0.0 v))]
     (Double/longBitsToDouble (if (pos? v) (dec ui) (inc ui)))))
  (^double [^double v ^long delta]
   (let [ui (Double/doubleToRawLongBits (if (zero? v) 0.0 v))]
     (Double/longBitsToDouble (if (pos? v) (- ui delta) (+ ui delta))))))

;; More constants

;; \\(\sqrt{2}\\)
(def ^:const ^double ^{:doc "\\\\(\\sqrt{2}\\\\)"} SQRT2 (sqrt 2.0))
(def ^:const ^double ^{:doc "\\\\(\\frac{\\sqrt{2}}{2}\\\\)"} SQRT2_2 (* 0.5 SQRT2))

;; \\(\sqrt{3}\\)
(def ^:const ^double ^{:doc "\\\\(\\sqrt{3}\\\\)"} SQRT3 (sqrt 3.0))
(def ^:const ^double ^{:doc "\\\\(\\frac{\\sqrt{3}}{2}\\\\)"} SQRT3_2 (* 0.5 (sqrt 3.0)))
(def ^:const ^double ^{:doc "\\\\(\\frac{\\sqrt{3}}{3}\\\\)"} SQRT3_3 (/ (sqrt 3.0) 3.0))

;; \\(\sqrt{5}\\)
(def ^:const ^double ^{:doc "\\\\(\\sqrt{5}\\\\)" }SQRT5 (sqrt 5.0))

;; \\(\sqrt{\pi}\\)
(def ^:const ^double ^{:doc "\\\\(\\sqrt{\\pi}\\\\)"} SQRTPI (sqrt PI))
(def ^:const ^double ^{:doc "\\\\(\\sqrt{2\\pi}\\\\)"} SQRT2PI (sqrt TWO_PI))

;; 
(def ^:const ^double ^{:doc "Golden ratio \\\\(\\varphi\\\\)"} PHI (* (inc SQRT5) 0.5))

;; math.h predefined constants names
(def ^:const ^double ^{:doc "\\\\(e\\\\)"} M_E E)
(def ^:const ^double ^{:doc "\\\\(\\log_{2}{e}\\\\)"} M_LOG2E LOG2E)
(def ^:const ^double ^{:doc "\\\\(\\log_{10}{e}\\\\)"} M_LOG10E LOG10E)
(def ^:const ^double ^{:doc "\\\\(\\ln{2}\\\\)"} M_LN2 LN2)
(def ^:const ^double ^{:doc "\\\\(\\ln{10}\\\\)"} M_LN10 LN10)
(def ^:const ^double ^{:doc "\\\\(\\pi\\\\)"} M_PI PI)
(def ^:const ^double ^{:doc "\\\\(\\frac{\\pi}{2}\\\\)"} M_PI_2 HALF_PI)
(def ^:const ^double ^{:doc "\\\\(\\frac{\\pi}{4}\\\\)"} M_PI_4 QUARTER_PI)
(def ^:const ^double ^{:doc "\\\\(\\frac{1}{\\pi}\\\\)"} M_1_PI (/ PI))
(def ^:const ^double ^{:doc "\\\\(\\frac{2}{\\pi}\\\\)"} M_2_PI (/ 2.0 PI))
(def ^:const ^double ^{:doc "\\\\(\\frac{2}{\\sqrt\\pi}\\\\)"} M_2_SQRTPI (/ 2.0 SQRTPI))
(def ^:const ^double ^{:doc "\\\\(\\sqrt{2}\\\\)"} M_SQRT2 SQRT2)
(def ^:const ^double ^{:doc "\\\\(\\frac{1}{\\sqrt{2}}\\\\)"} M_SQRT1_2 (/ SQRT2))

(def ^:const ^double ^{:doc "\\\\(2\\pi\\\\)"} M_TWOPI TWO_PI)
(def ^:const ^double ^{:doc "\\\\(\\frac{3\\pi}{4}\\\\)"} M_3PI_4 (* PI 0.75))
(def ^:const ^double ^{:doc "\\\\(\\sqrt\\pi\\\\)"} M_SQRT_PI SQRTPI)
(def ^:const ^double ^{:doc "\\\\(\\sqrt{3}\\\\)"} M_SQRT3 SQRT3)
(def ^:const ^double ^{:doc "\\\\(\\frac{1}{\\ln{10}}\\\\)"} M_IVLN10 (/ LN10))
(def ^:const ^double ^{:doc "\\\\(\\ln{2}\\\\)"} M_LOG2_E LN2)
(def ^:const ^double ^{:doc "\\\\(\\frac{1}{\\ln{2}}\\\\)"} M_INVLN2 (/ LN2))

(defn signum
  "Return 1 if `value` is > 0, 0 if it is 0, -1 otherwise. See also [[sgn]].

  \\\\(
  \\left\\\\{
  \\begin{array}{lr}
  1.0 & : x > 0\\\\\\\\
  -1.0 & : x < 0\\\\\\\\
  0.0 & : x = 0
  \\end{array}
  \\\\right.
  \\\\)"
  {:metadoc/categories #{:sign}}
  ^double [^double value]
  (cond (pos? value) 1.0
        (neg? value) -1.0
        true 0.0))

(defn sgn
  "Return -1 when `value` is negative, 1 otherwise. See also [[signum]].

  \\\\(
  \\left\\\\{
  \\begin{array}{lr}
  1.0 & : x \\geq 0\\\\\\\\
  -1.0 & : x < 0\\\\\\\\
  \\end{array}
  \\\\right.
  \\\\)"
  {:metadoc/categories #{:sign}}
  ^double [^double value]
  (if (neg? value) -1.0 1.0))

(defmacro constrain
  "Clamp `value` to the range `[mn,mx]`."
  {:metadoc/categories #{:conv}}
  [value mn mx]
  `(max (min ~value ~mx) ~mn))

(defn norm
  "Normalize `v` from the range `[start,stop]` to the range `[0,1]` or map `v` from the range `[start1,stop1]` to the range `[start2,stop2]`. See also [[make-norm]]."
  {:inline (fn
             ([v start stop] `(PrimitiveMath/norm ~v ~start ~stop))
             ([v start1 stop1 start2 stop2] `(PrimitiveMath/norm ~v ~start1 ~stop1 ~start2 ~stop2)))
   :inline-arities #{3 5}
   :metadoc/categories #{:conv}}
  (^double [^double v ^double start ^double stop] ;; norm
   (PrimitiveMath/norm v start stop))
  ([v start1 stop1 start2 stop2] ;; map
   (PrimitiveMath/norm v start1 stop1 start2 stop2)))

(defn make-norm
  "Make [[norm]] function for given range. Resulting function accepts `double` value (with optional target `[dstart,dstop]` range) and returns `double`."
  {:metadoc/categories #{:conv}}
  ([^double start ^double stop]
   (fn ^double [^double v ^double dstart ^double dstop]
     (PrimitiveMath/norm v start stop dstart dstop)))
  ([^double start ^double stop ^double dstart ^double dstop]
   (fn ^double [^double v]
     (PrimitiveMath/norm v start stop dstart dstop))))

(defn cnorm
  "Constrained version of norm. Result of [[norm]] is applied to [[constrain]] to `[0,1]` or `[start2,stop2]` ranges."
  {:metadoc/categories #{:conv}}
  ([v start1 stop1 start2 stop2]
   (constrain (PrimitiveMath/norm v start1 stop1 start2 stop2) ^double start2 ^double stop2))
  (^double [v start stop]
   (constrain (PrimitiveMath/norm v start stop) 0.0 1.0)))

;;; Interpolation functions

;; Linear interpolation between `start` and `stop`.
(defn lerp
  "Linear interpolation between `start` and `stop` for amount `t`. See also [[mlerp]], [[cos-interpolation]], [[quad-interpolation]] or [[smooth-interpolation]]."
  {:metadoc/categories #{:conv}}
  ^double [^double start ^double stop ^double t]
  (+ start (* t (- stop start))))

(defmacro mlerp
  "[[lerp]] as macro. For inline code. See also [[lerp]], [[cos-interpolation]], [[quad-interpolation]] or [[smooth-interpolation]]."
  {:metadoc/categories #{:conv}}
  [start stop t]
  `(+ ~start (* ~t (- ~stop ~start))))

;; Cosine interpolation between `start` and `stop`
(defn cos-interpolation
  "oF interpolateCosine interpolation. See also [[lerp]]/[[mlerp]], [[quad-interpolation]] or [[smooth-interpolation]]."
  {:metadoc/categories #{:conv}}
  ^double [^double start ^double stop ^double t]
  (mlerp start stop (* 0.5 (- 1.0 (cos (* t PI))))))

(defn smooth-interpolation
  "Smoothstep based interpolation. See also [[lerp]]/[[mlerp]], [[quad-interpolation]] or [[cos-interpolation]]."
  {:metadoc/categories #{:conv}}
  ^double [^double start ^double stop ^double t]
  (mlerp start stop (* t t (- 3.0 (* 2.0 t)))))

(defn quad-interpolation
  "Quad interpolation. See also [[lerp]]/[[mlerp]], [[cos-interpolation]] or [[smooth-interpolation]]."
  {:metadoc/categories #{:conv}}
  ^double [^double start ^double stop ^double t]
  (mlerp start stop (let [t' (* 2.0 t)]
                      (if (< t' 1.0)
                        (* 0.5 (* t' t'))
                        (* -0.5 (dec (* (dec t') (- t' 3.0))))))))

(defn smoothstep
  "GL [smoothstep](https://www.khronos.org/registry/OpenGL-Refpages/gl4/html/smoothstep.xhtml)."
  {:metadoc/categories #{:conv}}
  ^double [^double edge0 ^double edge1 ^double x]
  (let [t (cnorm x edge0 edge1)]
    (* t t (- 3.0 (* 2.0 t)))))

;;`(wrap 0 -1 1) => 0.0`  
;;`(wrap -1.1 -1 1) => 0.8999999999999999`  
;;`(wrap 1.1 -1 1) => -0.8999999999999999`
(defn wrap
  "Wrap overflowed value into the range, similar to [ofWrap](http://openframeworks.cc/documentation/math/ofMath/#!show_ofWrap)."
  {:metadoc/categories #{:conv}}
  ^double [^double start ^double stop ^double value]
  (let [p (> start stop)
        from (if p stop start)
        to (if p start stop)
        cycle (- to from)]
    (if (zero? cycle)
      to
      (->> cycle
           (/ (- value from))
           (floor)
           (* cycle)
           (- value)))))

;; gcd 

(defn- gcd-
  "Input is unsigned!"
  ^long [^long a ^long b]
  (cond
    (== a b) a
    (zero? a) b
    (zero? b) a
    (bool-and (even? a) (even? b)) (<< (gcd- (>> a 1) (>> b 1)) 1)
    (bool-and (even? a) (odd? b)) (recur (>> a 1) b)
    (bool-and (odd? a) (even? b)) (recur a (>> b 1))
    (bool-and (odd? a) (odd? a)) (if (> a b)
                                   (recur (>> (- a b) 1) b)
                                   (recur (>> (- b a) 1) a))))

(defn gcd ^long [^long a ^long b]
  "Fast binary greatest common divisor (Stein's algorithm)"
  {:metadoc/categories #{:mod}}
  (gcd- (iabs a) (iabs b)))

(defn lcm ^long [^long a ^long b]
  "Fast binary least common multiplier."
  {:metadoc/categories #{:mod}}
  (/ (* a b) (gcd- (iabs a) (iabs b))))

;;

(defn sample
  "Sample function `f` and return sequence of values.

  `range-min` defaults to 0.0, `range-max` to 1.0.

  Range is inclusive.

  When optional `domain?` is set to true (default: false) function returns pairs `[x,(f x)]`."
  ([f number-of-values]
   (sample f 0.0 1.0 number-of-values false))
  ([f ^long number-of-values domain?]
   (sample f 0.0 1.0 number-of-values domain?))
  ([f range-min range-max number-of-values]
   (sample f range-min range-max number-of-values false))
  ([f range-min range-max number-of-values domain?]
   (let [n- (dec ^long number-of-values)
         f (if domain? #(vector % (f %)) f)]
     (->> (range number-of-values)
          (map #(norm % 0.0 n- range-min range-max))
          (map f)))))

;;

(def ^:const double-array-type (Class/forName "[D"))
(def ^:const double-double-array-type (Class/forName "[[D"))

(def ^{:doc "Convert double array into sequence.

  Alias for `seq`."} double-array->seq seq)

(defn seq->double-array
  "Convert sequence to double-array.
  
  If sequence is double-array do not convert."
  ^doubles [vs]
  (if (= (type vs) double-array-type)
    vs
    (if (seqable? vs)
      (double-array vs)
      (let [arr (double-array 1)] ;; not a sequence? maybe number...
        (aset arr 0 (double vs))
        arr))))

(defn double-double-array->seq
  "Convert double array of double arrays into sequence of sequences."
  [res]
  (seq (map seq res)))

(defn seq->double-double-array
  "Convert sequence to double-array of double-arrays.
  
  If sequence is double-array of double-arrays do not convert"
  #^"[[D" [vss]
  (if (= (type vss) double-double-array-type)
    vss
    (into-array (map seq->double-array vss))))

;; ## Copy of primitive math machinery
;;
;; Simplified to be used after `ns` is defined.

(def ^:private vars-to-exclude
  '[* + - / > < >= <= == rem quot mod bit-or bit-and bit-xor bit-not bit-shift-left bit-shift-right unsigned-bit-shift-right inc dec zero? neg? pos? min max even? odd? bool-and bool-or bool-xor bool-not << >> >>> not==])

(defn- using-primitive-operators? []
  (= #'fastmath.core/+ (resolve '+)))

(defn use-primitive-operators
  "Replaces Clojure's arithmetic and number coercion functions with primitive equivalents.  These are
   defined as macros, so they cannot be used as higher-order functions. This is an idempotent operation. Undo with [[unuse-primitive-operators]]."
  []
  (when-not (using-primitive-operators?)
    (doseq [v vars-to-exclude]
      (ns-unmap *ns* v))
    (require (vector 'fastmath.core :refer vars-to-exclude))))

(defn unuse-primitive-operators
  "Undoes the work of [[use-primitive-operators]]. This is idempotent."
  []
  (when (using-primitive-operators?)
    (doseq [v vars-to-exclude]
      (ns-unmap *ns* v))
    (refer 'clojure.core)))<|MERGE_RESOLUTION|>--- conflicted
+++ resolved
@@ -211,12 +211,7 @@
 (def ^:const ^double ^{:doc "Very small number \\\\(\\varepsilon\\\\)"} EPSILON 1.0e-10)
 
 (def ^:const ^double ^{:doc "Euler-Mascheroni constant"} GAMMA Gamma/GAMMA)
-<<<<<<< HEAD
-(def ^:const ^double ^{:doc "Lanchos approximation `g` constant"} LANCHOS_G Gamma/LANCZOS_G)
-=======
 (def ^:const ^double ^{:doc "Lanchos approximation `g` constant"} LANCZOS_G Gamma/LANCZOS_G)
-
->>>>>>> 5056fd93
 
 (def ^:const ^double ^{:doc "Smallest machine number. Value is calculated during evaluation and may differ on different processors."}
   MACHINE-EPSILON (* 0.5 (double (loop [d (double 1.0)]
